#pragma once

#include <chrono>
#include <stack>

#include "envoy/event/dispatcher.h"
#include "envoy/event/scaled_range_timer_manager.h"
#include "envoy/event/timer.h"

#include "absl/container/flat_hash_map.h"

namespace Envoy {
namespace Event {

/**
 * Implementation class for ScaledRangeTimerManager. Internally, this uses a set of queues to track
 * timers. When an enabled timer reaches its min duration, it adds a tracker object to the queue
 * corresponding to the duration (max - min). Each queue tracks timers of only a single duration,
 * and uses a real Timer object to schedule the expiration of the first timer in the queue. The
 * expectation is that the number of (max - min) values used to enable timers is small, so the
 * number of queues is tightly bounded. The queue-based implementation depends on that expectation
 * for efficient operation.
 */
class ScaledRangeTimerManagerImpl : public ScaledRangeTimerManager {
public:
  using TimerTypeMap = absl::flat_hash_map<TimerType, ScaledTimerMinimum>;
  using TimerTypeMapConstSharedPtr = std::shared_ptr<const TimerTypeMap>;

  // Takes a Dispatcher and a map from timer type to scaled minimum value.
  ScaledRangeTimerManagerImpl(Dispatcher& dispatcher,
                              const TimerTypeMapConstSharedPtr& timer_minimums = nullptr);
  ~ScaledRangeTimerManagerImpl() override;

  // ScaledRangeTimerManager impl
  TimerPtr createTimer(ScaledTimerMinimum minimum, TimerCb callback) override;
<<<<<<< HEAD
  TimerPtr createTimer(TimerType timer_type, TimerCb callback) override;
  void setScaleFactor(double scale_factor) override;
=======
  void setScaleFactor(UnitFloat scale_factor) override;
>>>>>>> a376d366

private:
  class RangeTimerImpl;

  // A queue object that maintains a list of timers with the same (max - min) values.
  struct Queue {
    struct Item {
      Item(RangeTimerImpl& timer, MonotonicTime active_time);
      // The timer owned by the caller being kept in the queue.
      RangeTimerImpl& timer_;
      // The time at which the timer became active (when its min duration expired).
      MonotonicTime active_time_;
    };

    // Typedef for convenience.
    using Iterator = std::list<Item>::iterator;

    Queue(std::chrono::milliseconds duration, ScaledRangeTimerManagerImpl& manager,
          Dispatcher& dispatcher);

    // The (max - min) value for all timers in range_timers_.
    const std::chrono::milliseconds duration_;

    // The list of active timers in this queue. This is implemented as a
    // std::list so that the iterators held in ScalingTimerHandle instances are
    // not invalidated by removal or insertion of other timers. The timers in
    // the list are in sorted order by active_time_ because they are only
    // inserted at the end of the list, and the time is monotonically increasing.
    std::list<Item> range_timers_;

    // A real Timer that tracks the expiration time of the first timer in the queue. This gets
    // adjusted
    //   1) at queue creation time
    //   2) on expiration
    //   3) when the scale factor changes
    const TimerPtr timer_;
  };

  /**
   * An object passed back to RangeTimerImpl that can be used to remove it from its queue.
   */
  struct ScalingTimerHandle {
    ScalingTimerHandle(Queue& queue, Queue::Iterator iterator);
    Queue& queue_;
    Queue::Iterator iterator_;
  };

  struct Hash {
    // Magic declaration to allow heterogeneous lookup.
    using is_transparent = void; // NOLINT(readability-identifier-naming)

    size_t operator()(const std::chrono::milliseconds duration) const {
      return hash_(duration.count());
    }
    size_t operator()(const Queue& queue) const { return (*this)(queue.duration_); }
    size_t operator()(const std::unique_ptr<Queue>& queue) const { return (*this)(*queue); }
    std::hash<std::chrono::milliseconds::rep> hash_;
  };

  struct Eq {
    // Magic declaration to allow heterogeneous lookup.
    using is_transparent = void; // NOLINT(readability-identifier-naming)

    bool operator()(const std::unique_ptr<Queue>& lhs, std::chrono::milliseconds rhs) const {
      return lhs->duration_ == rhs;
    }
    bool operator()(const std::unique_ptr<Queue>& lhs, const Queue& rhs) const {
      return (*this)(lhs, rhs.duration_);
    }
    bool operator()(const std::unique_ptr<Queue>& lhs, const std::unique_ptr<Queue>& rhs) const {
      return (*this)(lhs, *rhs);
    }
  };

  static MonotonicTime computeTriggerTime(const Queue::Item& item,
                                          std::chrono::milliseconds duration,
                                          UnitFloat scale_factor);

  ScalingTimerHandle activateTimer(std::chrono::milliseconds duration, RangeTimerImpl& timer);

  void removeTimer(ScalingTimerHandle handle);

  void resetQueueTimer(Queue& queue, MonotonicTime now);

  void onQueueTimerFired(Queue& queue);

  Dispatcher& dispatcher_;
  const TimerTypeMapConstSharedPtr timer_minimums_;
  UnitFloat scale_factor_;
  absl::flat_hash_set<std::unique_ptr<Queue>, Hash, Eq> queues_;
};

} // namespace Event
} // namespace Envoy<|MERGE_RESOLUTION|>--- conflicted
+++ resolved
@@ -33,12 +33,8 @@
 
   // ScaledRangeTimerManager impl
   TimerPtr createTimer(ScaledTimerMinimum minimum, TimerCb callback) override;
-<<<<<<< HEAD
   TimerPtr createTimer(TimerType timer_type, TimerCb callback) override;
-  void setScaleFactor(double scale_factor) override;
-=======
   void setScaleFactor(UnitFloat scale_factor) override;
->>>>>>> a376d366
 
 private:
   class RangeTimerImpl;
