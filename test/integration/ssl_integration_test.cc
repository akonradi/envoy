--- conflicted
+++ resolved
@@ -371,15 +371,9 @@
   bool text_format_{};
 };
 
-<<<<<<< HEAD
-INSTANTIATE_TEST_SUITE_P(IpVersions, SslCaptureIntegrationTest,
+INSTANTIATE_TEST_SUITE_P(IpVersions, SslTapIntegrationTest,
                          testing::ValuesIn(TestEnvironment::getIpVersionsForTest()),
                          TestUtility::ipTestParamsToString);
-=======
-INSTANTIATE_TEST_CASE_P(IpVersions, SslTapIntegrationTest,
-                        testing::ValuesIn(TestEnvironment::getIpVersionsForTest()),
-                        TestUtility::ipTestParamsToString);
->>>>>>> 7a5849f2
 
 // Validate two back-to-back requests with binary proto output.
 TEST_P(SslTapIntegrationTest, TwoRequestsWithBinaryProto) {
