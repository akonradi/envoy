#include "exe/main_common.h"

#include <fstream>
#include <iostream>
#include <memory>
#include <new>

#include "envoy/config/listener/v3/listener.pb.h"

#include "common/common/compiler_requirements.h"
#include "common/common/logger.h"
#include "common/common/perf_annotation.h"
#include "common/network/utility.h"
#include "common/stats/thread_local_store.h"

#include "server/config_validation/server.h"
#include "server/drain_manager_impl.h"
#include "server/hot_restart_nop_impl.h"
#include "server/listener_hooks.h"
#include "server/options_impl.h"
#include "server/server.h"

#include "absl/debugging/symbolize.h"
#include "absl/strings/str_split.h"

#ifdef ENVOY_HOT_RESTART
#include "server/hot_restart_impl.h"
#endif

namespace Envoy {

Server::DrainManagerPtr ProdComponentFactory::createDrainManager(Server::Instance& server) {
  // The global drain manager only triggers on listener modification, which effectively is
  // hot restart at the global level. The per-listener drain managers decide whether to
  // to include /healthcheck/fail status.
  return std::make_unique<Server::DrainManagerImpl>(
      server, envoy::config::listener::v3::Listener::MODIFY_ONLY);
}

Runtime::LoaderPtr ProdComponentFactory::createRuntime(Server::Instance& server,
                                                       Server::Configuration::Initial& config) {
  return Server::InstanceUtil::createRuntime(server, config);
}

MainCommonBase::MainCommonBase(const Server::Options& options, Event::TimeSystem& time_system,
                               ListenerHooks& listener_hooks,
                               Server::ComponentFactory& component_factory,
                               std::unique_ptr<PlatformImpl> platform_impl,
                               std::unique_ptr<Random::RandomGenerator>&& random_generator,
                               std::unique_ptr<ProcessContext> process_context)
    : platform_impl_(std::move(platform_impl)), options_(options),
      component_factory_(component_factory), stats_allocator_(symbol_table_) {
  // Process the option to disable extensions as early as possible,
  // before we do any configuration loading.
  OptionsImpl::disableExtensions(options.disabledExtensions());

  // Enable core dumps as early as possible.
  if (options_.coreDumpEnabled()) {
    const auto ret = platform_impl_->enableCoreDump();
    if (ret) {
      ENVOY_LOG_MISC(info, "core dump enabled");
    } else {
      ENVOY_LOG_MISC(warn, "failed to enable core dump");
    }
  }

  switch (options_.mode()) {
  case Server::Mode::InitOnly:
  case Server::Mode::Serve: {
    configureHotRestarter(*random_generator);

    tls_ = std::make_unique<ThreadLocal::InstanceImpl>();
    Thread::BasicLockable& log_lock = restarter_->logLock();
    Thread::BasicLockable& access_log_lock = restarter_->accessLogLock();
    auto local_address = Network::Utility::getLocalAddress(options_.localAddressIpVersion());
    logging_context_ = std::make_unique<Logger::Context>(options_.logLevel(), options_.logFormat(),
                                                         log_lock, options_.logFormatEscaped(),
                                                         options_.enableFineGrainLogging());

    configureComponentLogLevels();

    // Provide consistent behavior for out-of-memory, regardless of whether it occurs in a try/catch
    // block or not.
    std::set_new_handler([]() { PANIC("out of memory"); });

    stats_store_ = std::make_unique<Stats::ThreadLocalStoreImpl>(stats_allocator_);

    server_ = std::make_unique<Server::InstanceImpl>(
        *init_manager_, options_, time_system, local_address, listener_hooks, *restarter_,
        *stats_store_, access_log_lock, component_factory, std::move(random_generator), *tls_,
        platform_impl_->threadFactory(), platform_impl_->fileSystem(), std::move(process_context));

    break;
  }
  case Server::Mode::Validate:
  case Server::Mode::Load:
    restarter_ = std::make_unique<Server::HotRestartNopImpl>();
    logging_context_ =
        std::make_unique<Logger::Context>(options_.logLevel(), options_.logFormat(),
                                          restarter_->logLock(), options_.logFormatEscaped());
    break;
  }
}

void MainCommonBase::configureComponentLogLevels() {
  for (auto& component_log_level : options_.componentLogLevels()) {
    Logger::Logger* logger_to_change = Logger::Registry::logger(component_log_level.first);
    ASSERT(logger_to_change);
    logger_to_change->setLevel(component_log_level.second);
  }
}

void MainCommonBase::configureHotRestarter(Random::RandomGenerator& random_generator) {
#ifdef ENVOY_HOT_RESTART
  if (!options_.hotRestartDisabled()) {
    uint32_t base_id = options_.baseId();

    if (options_.useDynamicBaseId()) {
      ASSERT(options_.restartEpoch() == 0, "cannot use dynamic base id during hot restart");

      std::unique_ptr<Server::HotRestart> restarter;

      // Try 100 times to get an unused base ID and then give up under the assumption
      // that some other problem has occurred to prevent binding the domain socket.
      for (int i = 0; i < 100 && restarter == nullptr; i++) {
        // HotRestartImpl is going to multiply this value by 10, so leave head room.
        base_id = static_cast<uint32_t>(random_generator.random()) & 0x0FFFFFFF;

        try {
          restarter = std::make_unique<Server::HotRestartImpl>(base_id, 0, options_.socketPath(),
                                                               options_.socketMode());
        } catch (Server::HotRestartDomainSocketInUseException& ex) {
          // No luck, try again.
          ENVOY_LOG_MISC(debug, "dynamic base id: {}", ex.what());
        }
      }

      if (restarter == nullptr) {
        throw EnvoyException("unable to select a dynamic base id");
      }

      restarter_.swap(restarter);
    } else {
      restarter_ = std::make_unique<Server::HotRestartImpl>(
          base_id, options_.restartEpoch(), options_.socketPath(), options_.socketMode());
    }

    // Write the base-id to the requested path whether we selected it
    // dynamically or not.
    if (!options_.baseIdPath().empty()) {
      std::ofstream base_id_out_file(options_.baseIdPath());
      if (!base_id_out_file) {
        ENVOY_LOG_MISC(critical, "cannot open base id output file {} for writing.",
                       options_.baseIdPath());
      } else {
        base_id_out_file << base_id;
      }
    }
  }
#else
  UNREFERENCED_PARAMETER(random_generator);
#endif

  if (restarter_ == nullptr) {
    restarter_ = std::make_unique<Server::HotRestartNopImpl>();
  }
}

bool MainCommonBase::run() {
  switch (options_.mode()) {
  case Server::Mode::Serve:
    server_->run();
    return true;
  case Server::Mode::Validate:
  case Server::Mode::Load: {
    auto local_address = Network::Utility::getLocalAddress(options_.localAddressIpVersion());
<<<<<<< HEAD
    return Server::validateConfig(options_, local_address, component_factory_, thread_factory_,
                                  file_system_)
        .ok();
=======
    return Server::validateConfig(options_, local_address, component_factory_,
                                  platform_impl_->threadFactory(), platform_impl_->fileSystem());
>>>>>>> 62bd82d7
  }
  case Server::Mode::InitOnly:
    PERF_DUMP();
    return true;
  }
  NOT_REACHED_GCOVR_EXCL_LINE;
}

void MainCommonBase::adminRequest(absl::string_view path_and_query, absl::string_view method,
                                  const AdminRequestFn& handler) {
  std::string path_and_query_buf = std::string(path_and_query);
  std::string method_buf = std::string(method);
  server_->dispatcher().post([this, path_and_query_buf, method_buf, handler]() {
    auto response_headers = Http::ResponseHeaderMapImpl::create();
    std::string body;
    server_->admin().request(path_and_query_buf, method_buf, *response_headers, body);
    handler(*response_headers, body);
  });
}

MainCommon::MainCommon(const std::vector<std::string>& args)
    : options_(args, &MainCommon::hotRestartVersion, spdlog::level::info),
      base_(options_, real_time_system_, default_listener_hooks_, prod_component_factory_,
            std::make_unique<PlatformImpl>(), std::make_unique<Random::RandomGeneratorImpl>(),
            nullptr) {}

MainCommon::MainCommon(int argc, const char* const* argv)
    : options_(argc, argv, &MainCommon::hotRestartVersion, spdlog::level::info),
      base_(options_, real_time_system_, default_listener_hooks_, prod_component_factory_,
            std::make_unique<PlatformImpl>(), std::make_unique<Random::RandomGeneratorImpl>(),
            nullptr) {}

std::string MainCommon::hotRestartVersion(bool hot_restart_enabled) {
#ifdef ENVOY_HOT_RESTART
  if (hot_restart_enabled) {
    return Server::HotRestartImpl::hotRestartVersion();
  }
#else
  UNREFERENCED_PARAMETER(hot_restart_enabled);
#endif
  return "disabled";
}

int MainCommon::main(int argc, char** argv, PostServerHook hook) {
#ifndef __APPLE__
  // absl::Symbolize mostly works without this, but this improves corner case
  // handling, such as running in a chroot jail.
  absl::InitializeSymbolizer(argv[0]);
#endif
  std::unique_ptr<Envoy::MainCommon> main_common;

  // Initialize the server's main context under a try/catch loop and simply return EXIT_FAILURE
  // as needed. Whatever code in the initialization path that fails is expected to log an error
  // message so the user can diagnose.
  try {
    main_common = std::make_unique<Envoy::MainCommon>(argc, argv);
    Envoy::Server::Instance* server = main_common->server();
    if (server != nullptr && hook != nullptr) {
      hook(*server);
    }
  } catch (const Envoy::NoServingException& e) {
    return EXIT_SUCCESS;
  } catch (const Envoy::MalformedArgvException& e) {
    std::cerr << e.what() << std::endl;
    return EXIT_FAILURE;
  } catch (const Envoy::EnvoyException& e) {
    std::cerr << e.what() << std::endl;
    return EXIT_FAILURE;
  }

  // Run the server listener loop outside try/catch blocks, so that unexpected exceptions
  // show up as a core-dumps for easier diagnostics.
  return main_common->run() ? EXIT_SUCCESS : EXIT_FAILURE;
}

} // namespace Envoy<|MERGE_RESOLUTION|>--- conflicted
+++ resolved
@@ -174,14 +174,9 @@
   case Server::Mode::Validate:
   case Server::Mode::Load: {
     auto local_address = Network::Utility::getLocalAddress(options_.localAddressIpVersion());
-<<<<<<< HEAD
-    return Server::validateConfig(options_, local_address, component_factory_, thread_factory_,
-                                  file_system_)
+    return Server::validateConfig(options_, local_address, component_factory_,
+                                  platform_impl_->threadFactory(), platform_impl_->fileSystem())
         .ok();
-=======
-    return Server::validateConfig(options_, local_address, component_factory_,
-                                  platform_impl_->threadFactory(), platform_impl_->fileSystem());
->>>>>>> 62bd82d7
   }
   case Server::Mode::InitOnly:
     PERF_DUMP();
