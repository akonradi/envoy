--- conflicted
+++ resolved
@@ -1,9 +1,5 @@
 #include <chrono>
 #include <initializer_list>
-<<<<<<< HEAD
-#include <type_traits>
-=======
->>>>>>> f2f6943f
 
 #include "envoy/config/overload/v3/overload.pb.h"
 #include "envoy/event/scaled_range_timer_manager.h"
@@ -32,18 +28,10 @@
 using testing::AllOf;
 using testing::AnyNumber;
 using testing::ByMove;
-<<<<<<< HEAD
-using testing::DoubleNear;
-using testing::Eq;
-using testing::Invoke;
-using testing::Mock;
-using testing::MockFunction;
-=======
 using testing::DoAll;
 using testing::FloatNear;
 using testing::Invoke;
 using testing::InvokeArgument;
->>>>>>> f2f6943f
 using testing::NiceMock;
 using testing::Pointee;
 using testing::Property;
@@ -501,45 +489,28 @@
     - name: envoy.resource_monitors.fake_resource1
   actions:
     - name: envoy.overload_actions.reduce_timeouts
-<<<<<<< HEAD
-=======
       typed_config:
         "@type": type.googleapis.com/envoy.config.overload.v3.ScaleTimersOverloadActionConfig
         timer_scale_factors:
           - timer: HTTP_DOWNSTREAM_CONNECTION_IDLE
             min_timeout: 2s
           - timer: HTTP_DOWNSTREAM_STREAM_IDLE
-            min_scale: { value: 10 }
->>>>>>> f2f6943f
+            min_scale: { value: 10 } # percent
+          - timer: TRANSPORT_SOCKET_CONNECT
+            min_scale: { value: 40 } # percent
       triggers:
         - name: "envoy.resource_monitors.fake_resource1"
           scaled:
             scaling_threshold: 0.5
             saturation_threshold: 1.0
-      typed_config:
-        "@type": type.googleapis.com/envoy.config.overload.v3.ScaleTimersOverloadActionConfig
-        timer_scale_factors:
-          - timer: HTTP_DOWNSTREAM_CONNECTION_IDLE
-            min_timeout: 2s
-          - timer: TRANSPORT_SOCKET_CONNECT
-            min_scale: { value: 10 } # percent
   )YAML";
 
 // These are the timer types according to the reduced timeouts config above.
-<<<<<<< HEAD
-constexpr std::pair<OverloadTimerType, Event::ScaledTimerMinimum> kReducedTimeoutsMinimums[]{
-    {OverloadTimerType::UnscaledRealTimerForTest, Event::ScaledMinimum(UnitFloat(1.0))},
-    {OverloadTimerType::HttpDownstreamIdleConnectionTimeout,
-     Event::AbsoluteMinimum(std::chrono::seconds(2))},
-    {OverloadTimerType::TransportSocketConnectTimeout, Event::ScaledMinimum(UnitFloat(0.1))},
-};
-
-TEST_F(OverloadManagerImplTest, TimerTypesProduceCorrectMinimums) {
-=======
 constexpr std::pair<TimerType, Event::ScaledTimerMinimum> kReducedTimeoutsMinimums[]{
     {TimerType::HttpDownstreamIdleConnectionTimeout,
      Event::AbsoluteMinimum(std::chrono::seconds(2))},
     {TimerType::HttpDownstreamIdleStreamTimeout, Event::ScaledMinimum(UnitFloat(0.1))},
+    {TimerType::TransportSocketConnectTimeout, Event::ScaledMinimum(UnitFloat(0.4))},
 };
 TEST_F(OverloadManagerImplTest, CreateScaledTimerManager) {
   auto manager(createOverloadManager(kReducedTimeoutsConfig));
@@ -560,7 +531,6 @@
 }
 
 TEST_F(OverloadManagerImplTest, AdjustScaleFactor) {
->>>>>>> f2f6943f
   setDispatcherExpectation();
   auto manager(createOverloadManager(kReducedTimeoutsConfig));
 
@@ -568,42 +538,6 @@
   EXPECT_CALL(*manager, createScaledRangeTimerManager)
       .WillOnce(Return(ByMove(Event::ScaledRangeTimerManagerPtr{mock_scaled_timer_manager})));
 
-<<<<<<< HEAD
-  for (const auto& [timer_type, expected_minimum] : kReducedTimeoutsMinimums) {
-    SCOPED_TRACE(static_cast<int>(timer_type));
-    EXPECT_CALL(*scaled_timer_manager, createTimer_(Eq(expected_minimum), _));
-    manager->getThreadLocalOverloadState().createScaledTimer(timer_type, []() {});
-    Mock::VerifyAndClearExpectations(scaled_timer_manager);
-  }
-}
-
-TEST_F(OverloadManagerImplTest, AdjustScaleFactor) {
-  setDispatcherExpectation();
-  auto manager(createOverloadManager(kReducedTimeoutsConfig));
-
-  auto* scaled_timer_manager = new Event::MockScaledRangeTimerManager();
-  EXPECT_CALL(*manager, createScaledRangeTimerManager)
-      .WillOnce(Return(ByMove(Event::ScaledRangeTimerManagerPtr{scaled_timer_manager})));
-
-  manager->start();
-
-  // The scaled trigger has range [0.5, 1.0] so 0.6 should map to a scale value of 0.2, which means
-  // a timer scale factor of 0.8 (1 - 0.2).
-  EXPECT_CALL(*scaled_timer_manager, setScaleFactor(DoubleNear(0.8, 0.00001)));
-  factory1_.monitor_->setPressure(0.6);
-
-  timer_cb_();
-}
-
-TEST_F(OverloadManagerImplTest, CreateScaledTimerWithProvidedMinimum) {
-  setDispatcherExpectation();
-  auto manager(createOverloadManager(kReducedTimeoutsConfig));
-
-  auto* scaled_timer_manager = new Event::MockScaledRangeTimerManager();
-  EXPECT_CALL(*manager, createScaledRangeTimerManager)
-      .WillOnce(Return(ByMove(Event::ScaledRangeTimerManagerPtr{scaled_timer_manager})));
-  manager->start();
-=======
   Event::MockDispatcher mock_dispatcher;
   auto scaled_timer_manager = manager->scaledTimerFactory()(mock_dispatcher);
 
@@ -615,7 +549,6 @@
   EXPECT_CALL(*mock_scaled_timer_manager,
               setScaleFactor(Property(&UnitFloat::value, FloatNear(0.8, 0.00001))));
   factory1_.monitor_->setPressure(0.6);
->>>>>>> f2f6943f
 
   timer_cb_();
 }
